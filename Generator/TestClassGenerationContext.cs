--- conflicted
+++ resolved
@@ -23,15 +23,9 @@
 
         public bool GenerateRowTests { get; private set; }
 
-<<<<<<< HEAD
         public IDictionary<string, object> CustomData { get; private set; }
 
-        public TestClassGenerationContext(IUnitTestGeneratorProvider unitTestGeneratorProvider, SpecFlowFeature feature, CodeNamespace ns, CodeTypeDeclaration testClass, CodeMemberMethod testClassInitializeMethod, CodeMemberMethod testClassCleanupMethod, CodeMemberMethod testInitializeMethod, CodeMemberMethod testCleanupMethod, CodeMemberMethod scenarioInitializeMethod, CodeMemberMethod scenarioCleanupMethod, CodeMemberMethod featureBackgroundMethod, bool generateRowTests, bool generateAsynchTests)
-=======
-        public IDictionary<string, object> CustomData { get; private set; }
-
-        public TestClassGenerationContext(IUnitTestGeneratorProvider unitTestGeneratorProvider, Feature feature, CodeNamespace ns, CodeTypeDeclaration testClass, CodeMemberField testRunnerField, CodeMemberMethod testClassInitializeMethod, CodeMemberMethod testClassCleanupMethod, CodeMemberMethod testInitializeMethod, CodeMemberMethod testCleanupMethod, CodeMemberMethod scenarioInitializeMethod, CodeMemberMethod scenarioCleanupMethod, CodeMemberMethod featureBackgroundMethod, bool generateRowTests)
->>>>>>> 080f357c
+        public TestClassGenerationContext(IUnitTestGeneratorProvider unitTestGeneratorProvider, SpecFlowFeature feature, CodeNamespace ns, CodeTypeDeclaration testClass, CodeMemberField testRunnerField, CodeMemberMethod testClassInitializeMethod, CodeMemberMethod testClassCleanupMethod, CodeMemberMethod testInitializeMethod, CodeMemberMethod testCleanupMethod, CodeMemberMethod scenarioInitializeMethod, CodeMemberMethod scenarioCleanupMethod, CodeMemberMethod featureBackgroundMethod, bool generateRowTests)
         {
             UnitTestGeneratorProvider = unitTestGeneratorProvider;
             Feature = feature;
