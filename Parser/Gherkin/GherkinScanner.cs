﻿using System;
using System.Text.RegularExpressions;
using gherkin;
using gherkin.lexer;

namespace TechTalk.SpecFlow.Parser.Gherkin
{
    public class GherkinScanner
    {
        private readonly GherkinDialect gherkinDialect;
        private readonly GherkinBuffer buffer;

        public GherkinScanner(GherkinDialect gherkinDialect, string gherkinText)
            : this(gherkinDialect, gherkinText, 0)
        {
        }

        public GherkinScanner(GherkinDialect gherkinDialect, string gherkinText, int lineOffset)
        {
            this.gherkinDialect = gherkinDialect;
            this.buffer = new GherkinBuffer(gherkinText, lineOffset);
        }

        public void Scan(IGherkinListener listener)
        {
            ListenerExtender listenerExtender = new ListenerExtender(gherkinDialect, listener, buffer);
            DoScan(listenerExtender, buffer.LineOffset, 0);
        }

        const int MAX_ERROR_RETRY = 5;
        const int SKIP_LINES_BEFORE_RETRY = 1;

        private void DoScan(ListenerExtender listenerExtender, int startLine, int errorRertyCount)
        {
            listenerExtender.LineOffset = startLine;
            var contentToScan = buffer.GetContentFrom(startLine);

            try
            {
<<<<<<< HEAD
                Lexer lexer = languageService.lexer(listenerExtender);
                lexer.scan(contentToScan);
=======
                Lexer lexer = gherkinDialect.NativeLanguageService.lexer(listenerExtender);
                lexer.scan(contentToScan, null, 0);
>>>>>>> 19602abf
            }
            catch (ScanningCancelledException)
            {
                throw;
            }
            catch (LexingError lexingError)
            {
                HandleError(GetLexingError(lexingError, listenerExtender.LineOffset), lexingError, listenerExtender, errorRertyCount);
            }
            catch (ScanningErrorException scanningErrorException)
            {
                HandleError(scanningErrorException, scanningErrorException, listenerExtender, errorRertyCount);
            }
            catch (Exception ex)
            {
                HandleError(GetUnknownError(ex), ex, listenerExtender, errorRertyCount);
            }
        }

        static private readonly Regex lexingErrorRe = new Regex(@"^Lexing error on line (?<lineno>\d+):\s*'?(?<nearTo>[^\r\n']*)");
        private ScanningErrorException GetLexingError(LexingError lexingError, int lineOffset)
        {
            var match = lexingErrorRe.Match(lexingError.Message);
            if (!match.Success)
                return GetUnknownError(lexingError);

            int parserdLine = Int32.Parse(match.Groups["lineno"].Value);
            int errorLine = parserdLine - 1 + lineOffset;
            string nearTo = match.Groups["nearTo"].Value;

            string message = string.Format("Parsing error near '{0}'", nearTo);
            if (nearTo.Equals("%_FEATURE_END_%", StringComparison.CurrentCultureIgnoreCase))
                message = "Parsing error near the end of the file. Check whether the last statement is closed properly.";

            return new ScanningErrorException(message, buffer.GetLineStartPosition(errorLine));
        }

        private ScanningErrorException GetUnknownError(Exception exception)
        {
            string message = string.Format("Parsing error: {0}", exception.Message);
            return new ScanningErrorException(message);
        }

        private void HandleError(ScanningErrorException scanningErrorException, Exception originalException, ListenerExtender listenerExtender, int errorRertyCount)
        {
            RegisterError(listenerExtender.GherkinListener, scanningErrorException, originalException);

            var position = scanningErrorException.GetPosition(buffer);

//            if (position != null &&
//                position.Line + SKIP_LINES_BEFORE_RETRY <= buffer.LineCount - 1 &&
//                errorRertyCount < MAX_ERROR_RETRY)
            var lastProcessedEditorLine = listenerExtender.LastProcessedEditorLine;
            if (position != null)
                lastProcessedEditorLine = Math.Max(position.Line, lastProcessedEditorLine);

            if (lastProcessedEditorLine + SKIP_LINES_BEFORE_RETRY <= buffer.LineCount - 1 &&
                errorRertyCount < MAX_ERROR_RETRY)
            {
                var restartLineNumber = lastProcessedEditorLine + SKIP_LINES_BEFORE_RETRY;

                DoScan(
                    listenerExtender,
                    restartLineNumber,
                    errorRertyCount + 1);
            }
        }

        private void RegisterError(IGherkinListener gherkinListener, ScanningErrorException scanningErrorException, Exception originalException)
        {
            var position = scanningErrorException.GetPosition(buffer);

            gherkinListener.Error(
                scanningErrorException.Message, 
                position ?? buffer.EndPosition, 
                originalException);
        }
    }
}<|MERGE_RESOLUTION|>--- conflicted
+++ resolved
@@ -37,13 +37,8 @@
 
             try
             {
-<<<<<<< HEAD
-                Lexer lexer = languageService.lexer(listenerExtender);
+                Lexer lexer = gherkinDialect.NativeLanguageService.lexer(listenerExtender);
                 lexer.scan(contentToScan);
-=======
-                Lexer lexer = gherkinDialect.NativeLanguageService.lexer(listenerExtender);
-                lexer.scan(contentToScan, null, 0);
->>>>>>> 19602abf
             }
             catch (ScanningCancelledException)
             {
