﻿using System;
using System.IO;
using System.Linq;
using FluentAssertions;
using NUnit.Framework;
using TechTalk.SpecFlow.Generator;
using TechTalk.SpecFlow.Generator.Project;

namespace TechTalk.SpecFlow.GeneratorTests
{
    //If this tests are failing in R# TestRunner, disable shadow copy of assemblies
    [TestFixture]
    public class MsBuildProjectReaderTests
    {
        private void Should_parse_csproj_file_correctly(string csprojPath, string language, string assemblyName, string rootNamespace, string projectName)
        {
<<<<<<< HEAD
            var directoryName = Path.GetDirectoryName(this.GetType().Assembly.Location);
            string projectFilePath = Path.Combine(directoryName, "Data","sampleCsProjectfile.csproj");
            SpecFlowProject specflowProjectfile = MsBuildProjectReader.LoadSpecFlowProjectFromMsBuild(projectFilePath);
            specflowProjectfile.FeatureFiles.Count.Should().Be(3);
=======
            var directoryName = Path.GetDirectoryName(GetType().Assembly.Location);
            var projectFilePath = Path.Combine(directoryName, csprojPath);
            var specflowProjectfile = MsBuildProjectReader.LoadSpecFlowProjectFromMsBuild(projectFilePath);


            specflowProjectfile.ProjectSettings.AssemblyName.Should().Be(assemblyName);
            specflowProjectfile.ProjectSettings.DefaultNamespace.Should().Be(rootNamespace);
            specflowProjectfile.ProjectSettings.ProjectName.Should().Be(projectName);

            specflowProjectfile.ProjectSettings.ProjectPlatformSettings.Language.Should().Be(language);

            specflowProjectfile.FeatureFiles.Count.Should().Be(6);
>>>>>>> cf1ae173
            specflowProjectfile.FeatureFiles.Single(x => x.ProjectRelativePath == @"Features\Login\SocialLogins.feature").Should().NotBeNull();
            specflowProjectfile.FeatureFiles.Single(x => x.ProjectRelativePath == @"Features\WorkflowDefinition\CreateWorkflowDefinition.feature").Should().NotBeNull();
            specflowProjectfile.FeatureFiles.Single(x => x.ProjectRelativePath == @"Features\WorkflowDefinition\CreateWorkflowDefinition.feature").CustomNamespace.Should().Be("CustomNameSpace");
            specflowProjectfile.FeatureFiles.Single(x => x.ProjectRelativePath == @"Features\WorkflowInstance\WorkflowInstance.feature").Should().NotBeNull();
            specflowProjectfile.FeatureFiles.Single(x => x.ProjectRelativePath == @"..\..\LinkedFeature.feature").Should().NotBeNull();
            specflowProjectfile.FeatureFiles.Single(x => x.ProjectRelativePath == @"..\ExampleFeatures\Features\Subfolder1\ExternalFeature1.feature").Should().NotBeNull();
            specflowProjectfile.FeatureFiles.Single(x => x.ProjectRelativePath == @"..\ExampleFeatures\Features\Subfolder2\ExternalFeature2.feature").Should().NotBeNull();
            

            specflowProjectfile.Configuration.GeneratorConfiguration.AllowDebugGeneratedFiles.Should().BeFalse();
            specflowProjectfile.Configuration.GeneratorConfiguration.AllowRowTests.Should().BeTrue();
            specflowProjectfile.Configuration.GeneratorConfiguration.GeneratorUnitTestProvider.Should().Be("MSTest");
            specflowProjectfile.Configuration.GeneratorConfiguration.FeatureLanguage.Name.Should().Be("en-US");
        }

        [Test]
        public void Should_parse_CSProj_New_csproj_file_correctly()
        {
            Should_parse_csproj_file_correctly("Data\\CSProj_New\\sampleCsProjectfile.csproj", GenerationTargetLanguage.CSharp, "sampleCsProjectfile", "sampleCsProjectfile", "sampleCsProjectfile");
        }

        [Test]
        public void Should_parse_CSProj_NewComplex_csproj_file_correctly()
        {
            Should_parse_csproj_file_correctly("Data\\CSProj_NewComplex\\sampleCsProjectfile.csproj", GenerationTargetLanguage.CSharp, "Hacapp.Web.Tests.UI", "Hacapp.Web.Tests.UI", "sampleCsProjectfile");
        }

        [Test]
        public void Should_parse_ToolsVersion12_csproj_file_correctly()
        {
            Should_parse_csproj_file_correctly("Data\\CSProj_ToolsVersion_12\\sampleCsProjectfile.csproj", GenerationTargetLanguage.CSharp, "Hacapp.Web.Tests.UI", "Hacapp.Web.Tests.UI", "sampleCsProjectfile");
        }

        [Test]
        public void Should_parse_ToolsVersion12_vbproj_file_correctly()
        {
            Should_parse_csproj_file_correctly("Data\\VBProj_ToolsVersion_12\\sampleCsProjectfile.vbproj", GenerationTargetLanguage.VB, "Hacapp.Web.Tests.UI", "Hacapp.Web.Tests.UI", "sampleCsProjectfile");
        }

        [Test]
        public void Should_parse_ToolsVersion14_csproj_file_correctly()
        {
            Should_parse_csproj_file_correctly("Data\\CSProj_ToolsVersion_14\\sampleCsProjectfile.csproj", GenerationTargetLanguage.CSharp, "Hacapp.Web.Tests.UI", "Hacapp.Web.Tests.UI", "sampleCsProjectfile");
        }

        [Test]
        public void Should_parse_ToolsVersion14_vbproj_file_correctly()
        {
            Should_parse_csproj_file_correctly("Data\\VBProj_ToolsVersion_14\\sampleCsProjectfile.vbproj", GenerationTargetLanguage.VB, "Hacapp.Web.Tests.UI", "Hacapp.Web.Tests.UI", "sampleCsProjectfile");
        }

        [Test]
        public void Should_parse_ToolsVersion4_csproj_file_correctly()
        {
            Should_parse_csproj_file_correctly("Data\\CSProj_ToolsVersion_4\\sampleCsProjectfile.csproj", GenerationTargetLanguage.CSharp, "Hacapp.Web.Tests.UI", "Hacapp.Web.Tests.UI", "sampleCsProjectfile");
        }

        [Test]
        public void Should_parse_ToolsVersion4_vbproj_file_correctly()
        {
            Should_parse_csproj_file_correctly("Data\\VBProj_ToolsVersion_4\\sampleCsProjectfile.vbproj", GenerationTargetLanguage.VB, "Hacapp.Web.Tests.UI", "Hacapp.Web.Tests.UI", "sampleCsProjectfile");
        }
    }
}<|MERGE_RESOLUTION|>--- conflicted
+++ resolved
@@ -1,99 +1,92 @@
-﻿using System;
-using System.IO;
-using System.Linq;
-using FluentAssertions;
-using NUnit.Framework;
-using TechTalk.SpecFlow.Generator;
-using TechTalk.SpecFlow.Generator.Project;
-
-namespace TechTalk.SpecFlow.GeneratorTests
-{
-    //If this tests are failing in R# TestRunner, disable shadow copy of assemblies
-    [TestFixture]
-    public class MsBuildProjectReaderTests
-    {
-        private void Should_parse_csproj_file_correctly(string csprojPath, string language, string assemblyName, string rootNamespace, string projectName)
-        {
-<<<<<<< HEAD
-            var directoryName = Path.GetDirectoryName(this.GetType().Assembly.Location);
-            string projectFilePath = Path.Combine(directoryName, "Data","sampleCsProjectfile.csproj");
-            SpecFlowProject specflowProjectfile = MsBuildProjectReader.LoadSpecFlowProjectFromMsBuild(projectFilePath);
-            specflowProjectfile.FeatureFiles.Count.Should().Be(3);
-=======
-            var directoryName = Path.GetDirectoryName(GetType().Assembly.Location);
-            var projectFilePath = Path.Combine(directoryName, csprojPath);
-            var specflowProjectfile = MsBuildProjectReader.LoadSpecFlowProjectFromMsBuild(projectFilePath);
-
-
-            specflowProjectfile.ProjectSettings.AssemblyName.Should().Be(assemblyName);
-            specflowProjectfile.ProjectSettings.DefaultNamespace.Should().Be(rootNamespace);
-            specflowProjectfile.ProjectSettings.ProjectName.Should().Be(projectName);
-
-            specflowProjectfile.ProjectSettings.ProjectPlatformSettings.Language.Should().Be(language);
-
-            specflowProjectfile.FeatureFiles.Count.Should().Be(6);
->>>>>>> cf1ae173
-            specflowProjectfile.FeatureFiles.Single(x => x.ProjectRelativePath == @"Features\Login\SocialLogins.feature").Should().NotBeNull();
-            specflowProjectfile.FeatureFiles.Single(x => x.ProjectRelativePath == @"Features\WorkflowDefinition\CreateWorkflowDefinition.feature").Should().NotBeNull();
-            specflowProjectfile.FeatureFiles.Single(x => x.ProjectRelativePath == @"Features\WorkflowDefinition\CreateWorkflowDefinition.feature").CustomNamespace.Should().Be("CustomNameSpace");
-            specflowProjectfile.FeatureFiles.Single(x => x.ProjectRelativePath == @"Features\WorkflowInstance\WorkflowInstance.feature").Should().NotBeNull();
-            specflowProjectfile.FeatureFiles.Single(x => x.ProjectRelativePath == @"..\..\LinkedFeature.feature").Should().NotBeNull();
-            specflowProjectfile.FeatureFiles.Single(x => x.ProjectRelativePath == @"..\ExampleFeatures\Features\Subfolder1\ExternalFeature1.feature").Should().NotBeNull();
-            specflowProjectfile.FeatureFiles.Single(x => x.ProjectRelativePath == @"..\ExampleFeatures\Features\Subfolder2\ExternalFeature2.feature").Should().NotBeNull();
-            
-
-            specflowProjectfile.Configuration.GeneratorConfiguration.AllowDebugGeneratedFiles.Should().BeFalse();
-            specflowProjectfile.Configuration.GeneratorConfiguration.AllowRowTests.Should().BeTrue();
-            specflowProjectfile.Configuration.GeneratorConfiguration.GeneratorUnitTestProvider.Should().Be("MSTest");
-            specflowProjectfile.Configuration.GeneratorConfiguration.FeatureLanguage.Name.Should().Be("en-US");
-        }
-
-        [Test]
-        public void Should_parse_CSProj_New_csproj_file_correctly()
-        {
-            Should_parse_csproj_file_correctly("Data\\CSProj_New\\sampleCsProjectfile.csproj", GenerationTargetLanguage.CSharp, "sampleCsProjectfile", "sampleCsProjectfile", "sampleCsProjectfile");
-        }
-
-        [Test]
-        public void Should_parse_CSProj_NewComplex_csproj_file_correctly()
-        {
-            Should_parse_csproj_file_correctly("Data\\CSProj_NewComplex\\sampleCsProjectfile.csproj", GenerationTargetLanguage.CSharp, "Hacapp.Web.Tests.UI", "Hacapp.Web.Tests.UI", "sampleCsProjectfile");
-        }
-
-        [Test]
-        public void Should_parse_ToolsVersion12_csproj_file_correctly()
-        {
-            Should_parse_csproj_file_correctly("Data\\CSProj_ToolsVersion_12\\sampleCsProjectfile.csproj", GenerationTargetLanguage.CSharp, "Hacapp.Web.Tests.UI", "Hacapp.Web.Tests.UI", "sampleCsProjectfile");
-        }
-
-        [Test]
-        public void Should_parse_ToolsVersion12_vbproj_file_correctly()
-        {
-            Should_parse_csproj_file_correctly("Data\\VBProj_ToolsVersion_12\\sampleCsProjectfile.vbproj", GenerationTargetLanguage.VB, "Hacapp.Web.Tests.UI", "Hacapp.Web.Tests.UI", "sampleCsProjectfile");
-        }
-
-        [Test]
-        public void Should_parse_ToolsVersion14_csproj_file_correctly()
-        {
-            Should_parse_csproj_file_correctly("Data\\CSProj_ToolsVersion_14\\sampleCsProjectfile.csproj", GenerationTargetLanguage.CSharp, "Hacapp.Web.Tests.UI", "Hacapp.Web.Tests.UI", "sampleCsProjectfile");
-        }
-
-        [Test]
-        public void Should_parse_ToolsVersion14_vbproj_file_correctly()
-        {
-            Should_parse_csproj_file_correctly("Data\\VBProj_ToolsVersion_14\\sampleCsProjectfile.vbproj", GenerationTargetLanguage.VB, "Hacapp.Web.Tests.UI", "Hacapp.Web.Tests.UI", "sampleCsProjectfile");
-        }
-
-        [Test]
-        public void Should_parse_ToolsVersion4_csproj_file_correctly()
-        {
-            Should_parse_csproj_file_correctly("Data\\CSProj_ToolsVersion_4\\sampleCsProjectfile.csproj", GenerationTargetLanguage.CSharp, "Hacapp.Web.Tests.UI", "Hacapp.Web.Tests.UI", "sampleCsProjectfile");
-        }
-
-        [Test]
-        public void Should_parse_ToolsVersion4_vbproj_file_correctly()
-        {
-            Should_parse_csproj_file_correctly("Data\\VBProj_ToolsVersion_4\\sampleCsProjectfile.vbproj", GenerationTargetLanguage.VB, "Hacapp.Web.Tests.UI", "Hacapp.Web.Tests.UI", "sampleCsProjectfile");
-        }
-    }
+﻿using System;
+using System.IO;
+using System.Linq;
+using FluentAssertions;
+using NUnit.Framework;
+using TechTalk.SpecFlow.Generator;
+using TechTalk.SpecFlow.Generator.Project;
+
+namespace TechTalk.SpecFlow.GeneratorTests
+{
+    //If this tests are failing in R# TestRunner, disable shadow copy of assemblies
+    [TestFixture]
+    public class MsBuildProjectReaderTests
+    {
+        private void Should_parse_csproj_file_correctly(string csprojPath, string language, string assemblyName, string rootNamespace, string projectName)
+        {
+            var directoryName = Path.GetDirectoryName(GetType().Assembly.Location);
+            var projectFilePath = Path.Combine(directoryName, csprojPath);
+            var specflowProjectfile = MsBuildProjectReader.LoadSpecFlowProjectFromMsBuild(projectFilePath);
+
+
+            specflowProjectfile.ProjectSettings.AssemblyName.Should().Be(assemblyName);
+            specflowProjectfile.ProjectSettings.DefaultNamespace.Should().Be(rootNamespace);
+            specflowProjectfile.ProjectSettings.ProjectName.Should().Be(projectName);
+
+            specflowProjectfile.ProjectSettings.ProjectPlatformSettings.Language.Should().Be(language);
+
+            specflowProjectfile.FeatureFiles.Count.Should().Be(6);
+            specflowProjectfile.FeatureFiles.Single(x => x.ProjectRelativePath == @"Features\Login\SocialLogins.feature").Should().NotBeNull();
+            specflowProjectfile.FeatureFiles.Single(x => x.ProjectRelativePath == @"Features\WorkflowDefinition\CreateWorkflowDefinition.feature").Should().NotBeNull();
+            specflowProjectfile.FeatureFiles.Single(x => x.ProjectRelativePath == @"Features\WorkflowDefinition\CreateWorkflowDefinition.feature").CustomNamespace.Should().Be("CustomNameSpace");
+            specflowProjectfile.FeatureFiles.Single(x => x.ProjectRelativePath == @"Features\WorkflowInstance\WorkflowInstance.feature").Should().NotBeNull();
+            specflowProjectfile.FeatureFiles.Single(x => x.ProjectRelativePath == @"..\..\LinkedFeature.feature").Should().NotBeNull();
+            specflowProjectfile.FeatureFiles.Single(x => x.ProjectRelativePath == @"..\ExampleFeatures\Features\Subfolder1\ExternalFeature1.feature").Should().NotBeNull();
+            specflowProjectfile.FeatureFiles.Single(x => x.ProjectRelativePath == @"..\ExampleFeatures\Features\Subfolder2\ExternalFeature2.feature").Should().NotBeNull();
+            
+
+            specflowProjectfile.Configuration.GeneratorConfiguration.AllowDebugGeneratedFiles.Should().BeFalse();
+            specflowProjectfile.Configuration.GeneratorConfiguration.AllowRowTests.Should().BeTrue();
+            specflowProjectfile.Configuration.GeneratorConfiguration.GeneratorUnitTestProvider.Should().Be("MSTest");
+            specflowProjectfile.Configuration.GeneratorConfiguration.FeatureLanguage.Name.Should().Be("en-US");
+        }
+
+        [Test]
+        public void Should_parse_CSProj_New_csproj_file_correctly()
+        {
+            Should_parse_csproj_file_correctly("Data\\CSProj_New\\sampleCsProjectfile.csproj", GenerationTargetLanguage.CSharp, "sampleCsProjectfile", "sampleCsProjectfile", "sampleCsProjectfile");
+        }
+
+        [Test]
+        public void Should_parse_CSProj_NewComplex_csproj_file_correctly()
+        {
+            Should_parse_csproj_file_correctly("Data\\CSProj_NewComplex\\sampleCsProjectfile.csproj", GenerationTargetLanguage.CSharp, "Hacapp.Web.Tests.UI", "Hacapp.Web.Tests.UI", "sampleCsProjectfile");
+        }
+
+        [Test]
+        public void Should_parse_ToolsVersion12_csproj_file_correctly()
+        {
+            Should_parse_csproj_file_correctly("Data\\CSProj_ToolsVersion_12\\sampleCsProjectfile.csproj", GenerationTargetLanguage.CSharp, "Hacapp.Web.Tests.UI", "Hacapp.Web.Tests.UI", "sampleCsProjectfile");
+        }
+
+        [Test]
+        public void Should_parse_ToolsVersion12_vbproj_file_correctly()
+        {
+            Should_parse_csproj_file_correctly("Data\\VBProj_ToolsVersion_12\\sampleCsProjectfile.vbproj", GenerationTargetLanguage.VB, "Hacapp.Web.Tests.UI", "Hacapp.Web.Tests.UI", "sampleCsProjectfile");
+        }
+
+        [Test]
+        public void Should_parse_ToolsVersion14_csproj_file_correctly()
+        {
+            Should_parse_csproj_file_correctly("Data\\CSProj_ToolsVersion_14\\sampleCsProjectfile.csproj", GenerationTargetLanguage.CSharp, "Hacapp.Web.Tests.UI", "Hacapp.Web.Tests.UI", "sampleCsProjectfile");
+        }
+
+        [Test]
+        public void Should_parse_ToolsVersion14_vbproj_file_correctly()
+        {
+            Should_parse_csproj_file_correctly("Data\\VBProj_ToolsVersion_14\\sampleCsProjectfile.vbproj", GenerationTargetLanguage.VB, "Hacapp.Web.Tests.UI", "Hacapp.Web.Tests.UI", "sampleCsProjectfile");
+        }
+
+        [Test]
+        public void Should_parse_ToolsVersion4_csproj_file_correctly()
+        {
+            Should_parse_csproj_file_correctly("Data\\CSProj_ToolsVersion_4\\sampleCsProjectfile.csproj", GenerationTargetLanguage.CSharp, "Hacapp.Web.Tests.UI", "Hacapp.Web.Tests.UI", "sampleCsProjectfile");
+        }
+
+        [Test]
+        public void Should_parse_ToolsVersion4_vbproj_file_correctly()
+        {
+            Should_parse_csproj_file_correctly("Data\\VBProj_ToolsVersion_4\\sampleCsProjectfile.vbproj", GenerationTargetLanguage.VB, "Hacapp.Web.Tests.UI", "Hacapp.Web.Tests.UI", "sampleCsProjectfile");
+        }
+    }
 }