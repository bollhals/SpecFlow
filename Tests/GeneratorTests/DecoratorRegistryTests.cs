--- conflicted
+++ resolved
@@ -72,11 +72,7 @@
 
         private static TestClassGenerationContext CreateGenerationContext(string tag)
         {
-<<<<<<< HEAD
-            return new TestClassGenerationContext(null, ParserHelper.CreateAnyFeature(new []{ tag }), null, null, null, null, null, null, null, null, null, true, false);
-=======
-            return new TestClassGenerationContext(null, new Feature { Tags = new Tags(new Tag(tag)) }, null, null, null, null, null, null, null, null, null, null, true);
->>>>>>> 080f357c
+            return new TestClassGenerationContext(null, ParserHelper.CreateAnyFeature(new []{ tag }), null, null, null, null, null, null, null, null, null, true);
         }
 
         [Test]
