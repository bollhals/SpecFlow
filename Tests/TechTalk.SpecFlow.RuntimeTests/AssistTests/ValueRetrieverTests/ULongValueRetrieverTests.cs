--- conflicted
+++ resolved
@@ -1,12 +1,5 @@
-<<<<<<< HEAD
 ﻿using FluentAssertions;
 using Xunit;
-=======
-﻿using System.Globalization;
-using System.Threading;
-using FluentAssertions;
-using NUnit.Framework;
->>>>>>> d099aeaf
 using TechTalk.SpecFlow.Assist.ValueRetrievers;
 
 namespace TechTalk.SpecFlow.RuntimeTests.AssistTests.ValueRetrieverTests
@@ -14,18 +7,13 @@
     
     public class ULongValueRetrieverTests
     {
-<<<<<<< HEAD
         [Fact]
         public void Returns_an_unsigned_long_when_passed_an_unsigned_long_value()
         {
+            Thread.CurrentThread.CurrentCulture = new CultureInfo("en-US");
+            
             var retriever = new ULongValueRetriever();
-=======
-        [Test]
-        public void Returns_an_unsigned_long_when_passed_an_unsigned_long_value()
-		{
-			Thread.CurrentThread.CurrentCulture = new CultureInfo("en-US");
-			var retriever = new ULongValueRetriever();
->>>>>>> d099aeaf
+
             retriever.GetValue("1").Should().Be(1);
             retriever.GetValue("3").Should().Be(3);
             retriever.GetValue("30").Should().Be(30);
