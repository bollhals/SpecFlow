--- conflicted
+++ resolved
@@ -1,59 +1,44 @@
-using System.Globalization;
-using System.Threading;
-using FluentAssertions;
-<<<<<<< HEAD
-using Xunit;
-=======
-using NUnit.Framework;
-using TechTalk.SpecFlow.Assist;
->>>>>>> 99c54402
-using TechTalk.SpecFlow.Assist.ValueRetrievers;
-
-namespace TechTalk.SpecFlow.RuntimeTests.AssistTests.ValueRetrieverTests
-{
-    
-    public class TimespanValueRetrieverTests
-    {
-        [Fact]
-        public void Returns_a_timespan_when_passed_a_parsable_string_representation_of_a_timespan()
-        {
-            Thread.CurrentThread.CurrentCulture = new CultureInfo("en-US");
-
-            var retriever = new TimeSpanValueRetriever();
-            retriever.GetValue("20:00:00").Should().Be(System.TimeSpan.Parse("20:00:00"));
-            retriever.GetValue("20:00:01").Should().Be(System.TimeSpan.Parse("20:00:01"));
-            retriever.GetValue("00:00:00").Should().Be(System.TimeSpan.Parse("00:00:00"));
-            retriever.GetValue("6:12:14:45.3448").Should().Be(System.TimeSpan.Parse("6.12:14:45.3448000"));
-        }
-
-<<<<<<< HEAD
-        [Fact]
-	    public void Returns_a_timespan_when_passed_a_parsable_string_representation_of_a_timespan_and_culture_is_fr_FR()
-		{
-			Thread.CurrentThread.CurrentCulture = new CultureInfo("fr-FR");
-=======
-        [Test]
-        public void Returns_a_timespan_when_passed_a_parsable_string_representation_of_a_timespan_and_culture_is_fr_FR()
-        {
-            Thread.CurrentThread.CurrentCulture = new CultureInfo("fr-FR");
->>>>>>> 99c54402
-
-            var retriever = new TimeSpanValueRetriever();
-            retriever.GetValue("6:12:14:45,3448").Should().Be(System.TimeSpan.Parse("6.12:14:45.3448000"));
-        }
-
-<<<<<<< HEAD
-		[Fact]
-=======
-        [Test]
->>>>>>> 99c54402
-        public void It_handles_timespans()
-        {
-            IValueRetriever retriever = new TimeSpanValueRetriever();
-            var empty = new System.Collections.Generic.KeyValuePair<string, string>();
-            retriever.CanRetrieve(empty, null, typeof(System.TimeSpan)).Should().BeTrue();
-            retriever.CanRetrieve(empty, null, typeof(System.String)).Should().BeFalse();
-            retriever.CanRetrieve(empty, null, typeof(System.Boolean)).Should().BeFalse();
-        }
-    }
+using System.Globalization;
+using System.Threading;
+using FluentAssertions;
+using Xunit;
+using TechTalk.SpecFlow.Assist;
+using TechTalk.SpecFlow.Assist.ValueRetrievers;
+
+namespace TechTalk.SpecFlow.RuntimeTests.AssistTests.ValueRetrieverTests
+{
+    
+    public class TimespanValueRetrieverTests
+    {
+        [Fact]
+        public void Returns_a_timespan_when_passed_a_parsable_string_representation_of_a_timespan()
+        {
+            Thread.CurrentThread.CurrentCulture = new CultureInfo("en-US");
+
+            var retriever = new TimeSpanValueRetriever();
+            retriever.GetValue("20:00:00").Should().Be(System.TimeSpan.Parse("20:00:00"));
+            retriever.GetValue("20:00:01").Should().Be(System.TimeSpan.Parse("20:00:01"));
+            retriever.GetValue("00:00:00").Should().Be(System.TimeSpan.Parse("00:00:00"));
+            retriever.GetValue("6:12:14:45.3448").Should().Be(System.TimeSpan.Parse("6.12:14:45.3448000"));
+        }
+
+        [Fact]
+        public void Returns_a_timespan_when_passed_a_parsable_string_representation_of_a_timespan_and_culture_is_fr_FR()
+        {
+            Thread.CurrentThread.CurrentCulture = new CultureInfo("fr-FR");
+
+            var retriever = new TimeSpanValueRetriever();
+            retriever.GetValue("6:12:14:45,3448").Should().Be(System.TimeSpan.Parse("6.12:14:45.3448000"));
+        }
+
+		[Fact]
+        public void It_handles_timespans()
+        {
+            IValueRetriever retriever = new TimeSpanValueRetriever();
+            var empty = new System.Collections.Generic.KeyValuePair<string, string>();
+            retriever.CanRetrieve(empty, null, typeof(System.TimeSpan)).Should().BeTrue();
+            retriever.CanRetrieve(empty, null, typeof(System.String)).Should().BeFalse();
+            retriever.CanRetrieve(empty, null, typeof(System.Boolean)).Should().BeFalse();
+        }
+    }
 }