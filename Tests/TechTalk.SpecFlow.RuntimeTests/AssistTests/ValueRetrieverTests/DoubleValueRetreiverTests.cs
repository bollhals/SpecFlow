--- conflicted
+++ resolved
@@ -1,79 +1,57 @@
-﻿using System.Globalization;
-using System.Threading;
-using FluentAssertions;
-<<<<<<< HEAD
-using Xunit;
-=======
-using NUnit.Framework;
->>>>>>> d099aeaf
-using TechTalk.SpecFlow.Assist.ValueRetrievers;
-
-namespace TechTalk.SpecFlow.RuntimeTests.AssistTests.ValueRetrieverTests
-{
-<<<<<<< HEAD
-    public class DoubleValueRetreiverTests
-    {
-        public DoubleValueRetreiverTests()
-        {
-            Thread.CurrentThread.CurrentCulture = CultureInfo.GetCultureInfo("en-US");
-        }
-
-        [Fact]
-=======
-    [TestFixture]
-    public class DoubleValueRetreiverTests
-	{
-		[SetUp]
-		public void TestSetup()
-		{
-			// this is required, because the tests depend on parsing decimals with the en-US culture
-			Thread.CurrentThread.CurrentCulture = new CultureInfo("en-US");
-		}
-
-		[Test]
->>>>>>> d099aeaf
-        public void Returns_the_Double_value_when_passed_a_Double_string()
-        {
-            var retriever = new DoubleValueRetriever();
-            retriever.GetValue("0").Should().Be(0);
-            retriever.GetValue("1").Should().Be(1);
-            retriever.GetValue("2").Should().Be(2);
-            retriever.GetValue("2.23").Should().Be(2.23);
-            retriever.GetValue("384.234879").Should().Be(384.234879);
-        }
-
-<<<<<<< HEAD
-        [Fact]
-=======
-		[Test]
-		public void Returns_the_Double_value_when_passed_a_Double_string_If_Culture_Is_fr_Fr()
-		{
-			Thread.CurrentThread.CurrentCulture = new CultureInfo("fr-FR");
-
-			var retriever = new DoubleValueRetriever();
-			retriever.GetValue("0").Should().Be(0);
-			retriever.GetValue("1").Should().Be(1);
-			retriever.GetValue("2").Should().Be(2);
-			retriever.GetValue("2,23").Should().Be(2.23);
-			retriever.GetValue("384,234879").Should().Be(384.234879);
-		}
-
-		[Test]
->>>>>>> d099aeaf
-        public void Returns_a_negative_Double_value_when_passed_one()
-        {
-            var retriever = new DoubleValueRetriever();
-            retriever.GetValue("-1").Should().Be(-1);
-            retriever.GetValue("-32.234").Should().Be(-32.234);
-        }
-
-        [Fact]
-        public void Returns_zero_when_passed_a_non_numeric_value()
-        {
-            var retriever = new DoubleValueRetriever();
-            retriever.GetValue(null).Should().Be(0);
-            retriever.GetValue("").Should().Be(0);
-            retriever.GetValue("xxxslkdfj").Should().Be(0);
-        }
-    }
+﻿using System.Globalization;
+using System.Threading;
+using FluentAssertions;
+using Xunit;
+using TechTalk.SpecFlow.Assist.ValueRetrievers;
+
+namespace TechTalk.SpecFlow.RuntimeTests.AssistTests.ValueRetrieverTests
+{
+    public class DoubleValueRetreiverTests
+    {
+        public DoubleValueRetreiverTests()
+        {
+            Thread.CurrentThread.CurrentCulture = CultureInfo.GetCultureInfo("en-US");
+        }
+
+        [Fact]
+        public void Returns_the_Double_value_when_passed_a_Double_string()
+        {
+            var retriever = new DoubleValueRetriever();
+            retriever.GetValue("0").Should().Be(0);
+            retriever.GetValue("1").Should().Be(1);
+            retriever.GetValue("2").Should().Be(2);
+            retriever.GetValue("2.23").Should().Be(2.23);
+            retriever.GetValue("384.234879").Should().Be(384.234879);
+        }
+
+        [Fact]
+		public void Returns_the_Double_value_when_passed_a_Double_string_If_Culture_Is_fr_Fr()
+		{
+			Thread.CurrentThread.CurrentCulture = new CultureInfo("fr-FR");
+
+			var retriever = new DoubleValueRetriever();
+			retriever.GetValue("0").Should().Be(0);
+			retriever.GetValue("1").Should().Be(1);
+			retriever.GetValue("2").Should().Be(2);
+			retriever.GetValue("2,23").Should().Be(2.23);
+			retriever.GetValue("384,234879").Should().Be(384.234879);
+		}
+
+		[Fact]
+        public void Returns_a_negative_Double_value_when_passed_one()
+        {
+            var retriever = new DoubleValueRetriever();
+            retriever.GetValue("-1").Should().Be(-1);
+            retriever.GetValue("-32.234").Should().Be(-32.234);
+        }
+
+        [Fact]
+        public void Returns_zero_when_passed_a_non_numeric_value()
+        {
+            var retriever = new DoubleValueRetriever();
+            retriever.GetValue(null).Should().Be(0);
+            retriever.GetValue("").Should().Be(0);
+            retriever.GetValue("xxxslkdfj").Should().Be(0);
+        }
+    }
 }