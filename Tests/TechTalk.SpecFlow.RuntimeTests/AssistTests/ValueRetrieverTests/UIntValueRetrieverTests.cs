--- conflicted
+++ resolved
@@ -1,61 +1,50 @@
-using System.Globalization;
-using System.Threading;
-using FluentAssertions;
-using Xunit;
-using TechTalk.SpecFlow.Assist.ValueRetrievers;
-
-namespace TechTalk.SpecFlow.RuntimeTests.AssistTests.ValueRetrieverTests
-{
-    
-    public class UIntValueRetrieverTests
-<<<<<<< HEAD
-    {
-        [Fact]
-=======
-	{
-		[SetUp]
-		public void TestSetup()
-		{
-			// this is required, because the tests depend on parsing decimals with the en-US culture
-			Thread.CurrentThread.CurrentCulture = new CultureInfo("en-US");
-		}
-
-		[Test]
->>>>>>> d099aeaf
-        public void Returns_an_unsigned_integer_when_passed_an_unsigned_integer_value()
-        {
-            var retriever = new UIntValueRetriever();
-            retriever.GetValue("1").Should().Be(1);
-            retriever.GetValue("3").Should().Be(3);
-            retriever.GetValue("30").Should().Be(30);
-            retriever.GetValue("1234567890").Should().Be(1234567890);
-	        retriever.GetValue("1,234,567,890").Should().Be(1234567890);
-		}
-
-	    [Test]
-	    public void Returns_an_unsigned_integer_when_passed_an_unsigned_integer_value_if_fr_FR()
-		{
-			Thread.CurrentThread.CurrentCulture = new CultureInfo("fr-FR");
-
-			var retriever = new UIntValueRetriever();
-		    retriever.GetValue("1").Should().Be(1);
-		    retriever.GetValue("3").Should().Be(3);
-		    retriever.GetValue("30").Should().Be(30);
-		    retriever.GetValue("1234567890").Should().Be(1234567890);
-	    }
-
-<<<<<<< HEAD
-        [Fact]
-=======
-		[Test]
->>>>>>> d099aeaf
-        public void Returns_a_zero_when_passed_an_invalid_unsigned_int()
-        {
-            var retriever = new UIntValueRetriever();
-            retriever.GetValue("x").Should().Be(0);
-            retriever.GetValue("-1").Should().Be(0);
-            retriever.GetValue("").Should().Be(0);
-            retriever.GetValue("every good boy does fine").Should().Be(0);
-        }
-    }
+using System.Globalization;
+using System.Threading;
+using FluentAssertions;
+using Xunit;
+using TechTalk.SpecFlow.Assist.ValueRetrievers;
+
+namespace TechTalk.SpecFlow.RuntimeTests.AssistTests.ValueRetrieverTests
+{
+    
+    public class UIntValueRetrieverTests
+    {
+		public UIntValueRetrieverTests()
+		{
+			Thread.CurrentThread.CurrentCulture = new CultureInfo("en-US");
+		}
+
+        [Fact]
+        public void Returns_an_unsigned_integer_when_passed_an_unsigned_integer_value()
+        {
+            var retriever = new UIntValueRetriever();
+            retriever.GetValue("1").Should().Be(1);
+            retriever.GetValue("3").Should().Be(3);
+            retriever.GetValue("30").Should().Be(30);
+            retriever.GetValue("1234567890").Should().Be(1234567890);
+	        retriever.GetValue("1,234,567,890").Should().Be(1234567890);
+		}
+
+	    [Fact]
+	    public void Returns_an_unsigned_integer_when_passed_an_unsigned_integer_value_if_fr_FR()
+		{
+			Thread.CurrentThread.CurrentCulture = new CultureInfo("fr-FR");
+
+			var retriever = new UIntValueRetriever();
+		    retriever.GetValue("1").Should().Be(1);
+		    retriever.GetValue("3").Should().Be(3);
+		    retriever.GetValue("30").Should().Be(30);
+		    retriever.GetValue("1234567890").Should().Be(1234567890);
+	    }
+
+        [Fact]
+        public void Returns_a_zero_when_passed_an_invalid_unsigned_int()
+        {
+            var retriever = new UIntValueRetriever();
+            retriever.GetValue("x").Should().Be(0);
+            retriever.GetValue("-1").Should().Be(0);
+            retriever.GetValue("").Should().Be(0);
+            retriever.GetValue("every good boy does fine").Should().Be(0);
+        }
+    }
 }