--- conflicted
+++ resolved
@@ -54,18 +54,18 @@
                        {
                            {typeof (string), (TableRow row, string id) => row.GetString("Value")},
                            {typeof (int), (TableRow row, string id) => row.GetInt32("Value")},
+                           {typeof (int?), (TableRow row, string id) => row.GetInt32("Value")},
                            {typeof (decimal), (TableRow row, string id) => row.GetDecimal("Value")},
+                           {typeof (decimal?), (TableRow row, string id) => row.GetDecimal("Value")},
                            {typeof (bool), (TableRow row, string id) => row.GetBoolean("Value")},
+                           {typeof (bool?), (TableRow row, string id) => row.GetBoolean("Value")},
                            {typeof (DateTime), (TableRow row, string id) => row.GetDateTime("Value")},
-<<<<<<< HEAD
-                           {typeof (Enum), (TableRow row, string id) => row.GetEnum<T>("Value")}
-=======
                            {typeof (DateTime?), (TableRow row, string id) => row.GetDateTime("Value")},
                            {typeof (Double), (TableRow row, string id) => row.GetDouble("Value")},
                            {typeof (Double?), (TableRow row, string id) => row.GetDouble("Value")},
                            {typeof (Guid), (TableRow row, string id) => row.GetGuid("Value")},
-                           {typeof (Guid?), (TableRow row, string id) => row.GetGuid("Value")}
->>>>>>> 11e67655
+                           {typeof (Guid?), (TableRow row, string id) => row.GetGuid("Value")},
+                           {typeof (Enum), (TableRow row, string id) => row.GetEnum<T>("Value")},
                        };
         }
 
@@ -75,22 +75,18 @@
                        {
                            {typeof (string), (TableRow row, string id) => row.GetString(id)},
                            {typeof (int), (TableRow row, string id) => row.GetInt32(id)},
+                           {typeof (int?), (TableRow row, string id) => row.GetInt32(id)},
                            {typeof (decimal), (TableRow row, string id) => row.GetDecimal(id)},
+                           {typeof (decimal?), (TableRow row, string id) => row.GetDecimal(id)},
                            {typeof (bool), (TableRow row, string id) => row.GetBoolean(id)},
+                           {typeof (bool?), (TableRow row, string id) => row.GetBoolean(id)},
                            {typeof (DateTime), (TableRow row, string id) => row.GetDateTime(id)},
-<<<<<<< HEAD
-                           {typeof (Enum), (TableRow row, string id) => row.GetEnum<T>(id)},
-                           {typeof (int?), (TableRow row, string id) => row.GetInt32(id)},
-                           {typeof (decimal?), (TableRow row, string id) => row.GetDecimal(id)},
-                           {typeof (bool?), (TableRow row, string id) => row.GetBoolean(id)},
-                           {typeof (DateTime?), (TableRow row, string id) => row.GetDateTime(id)}
-=======
                            {typeof (DateTime?), (TableRow row, string id) => row.GetDateTime(id)},
                            {typeof (double), (TableRow row, string id) => row.GetDouble(id)},
                            {typeof (double?), (TableRow row, string id) => row.GetDouble(id)},
                            {typeof (Guid), (TableRow row, string id) => row.GetGuid(id)},
                            {typeof (Guid?), (TableRow row, string id) => row.GetGuid(id)},
->>>>>>> 11e67655
+                           {typeof (Enum), (TableRow row, string id) => row.GetEnum<T>(id)}
                        };
         }
 
