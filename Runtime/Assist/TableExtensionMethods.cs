--- conflicted
+++ resolved
@@ -1,83 +1,59 @@
-﻿using System;
-using System.Collections.Generic;
-using System.Linq;
-
-namespace TechTalk.SpecFlow.Assist
-{
-    public static class TableHelperExtensionMethods
-    {
-        public static T CreateInstance<T>(this Table table)
-        {
-            var instanceTable = TEHelpers.GetTheProperInstanceTable<T>(table);
-            return TEHelpers.ThisTypeHasADefaultConstructor<T>()
-                       ? TEHelpers.CreateTheInstanceWithTheDefaultConstructor<T>(instanceTable)
-                       : TEHelpers.CreateTheInstanceWithTheValuesFromTheTable<T>(instanceTable);
-        }
-
-        public static T CreateInstance<T>(this Table table, Func<T> methodToCreateTheInstance)
-        {
-            var instance = methodToCreateTheInstance();
-            table.FillInstance(instance);
-            return instance;
-        }
-
-        public static void FillInstance<T>(this Table table, T instance)
-        {
-            var instanceTable = TEHelpers.GetTheProperInstanceTable<T>(table);
-            TEHelpers.LoadInstanceWithKeyValuePairs(instanceTable, instance);
-        }
-
-        public static IEnumerable<T> CreateSet<T>(this Table table)
-        {
-            var list = new List<T>();
-
-            var pivotTable = new PivotTable(table);
-            for (var index = 0; index < table.Rows.Count(); index++)
-            {
-                var instance = pivotTable.GetInstanceTable(index).CreateInstance<T>();
-                list.Add(instance);
-            }
-
-            return list;
-        }
-
-        public static IEnumerable<T> CreateSet<T>(this Table table, Func<T> methodToCreateEachInstance)
-        {
-            var list = new List<T>();
-
-            var pivotTable = new PivotTable(table);
-            for (var index = 0; index < table.Rows.Count(); index++)
-            {
-                var instance = methodToCreateEachInstance();
-                pivotTable.GetInstanceTable(index).FillInstance(instance);
-                list.Add(instance);
-            }
-
-<<<<<<< HEAD
-        private static Dictionary<Type, Func<TableRow, string, object>> GetTypeHandlersForFieldValuePairs<T>()
-        {
-            return new Dictionary<Type, Func<TableRow, string, object>>
-                       {
-                           {typeof (string), (TableRow row, string id) => row.GetString("Value")},
-                           {typeof (int), (TableRow row, string id) => row.GetInt32("Value")},
-                           {typeof (int?), (TableRow row, string id) => string.IsNullOrEmpty(row["Value"]) ? (int?)null : row.GetInt32("Value")},
-                           {typeof (decimal), (TableRow row, string id) => row.GetDecimal("Value")},
-                           {typeof (decimal?), (TableRow row, string id) => string.IsNullOrEmpty(row["Value"]) ? (decimal?)null : row.GetDecimal("Value")},
-                           {typeof (bool), (TableRow row, string id) => row.GetBoolean("Value")},
-                           {typeof (bool?), (TableRow row, string id) => row["Value"] == "" ? (bool?)null : row.GetBoolean("Value")},
-                           {typeof (DateTime), (TableRow row, string id) => row.GetDateTime("Value")},
-                           {typeof (DateTime?), (TableRow row, string id) => string.IsNullOrEmpty(row["Value"]) ? (DateTime?)null :  row.GetDateTime("Value")},
-                           {typeof (Double), (TableRow row, string id) => row.GetDouble("Value")},
-                           {typeof (Double?), (TableRow row, string id) => string.IsNullOrEmpty(row["Value"]) ? (Double?)null : row.GetDouble("Value")},
-                           {typeof (Guid), (TableRow row, string id) => row.GetGuid("Value")},
-                           {typeof (Guid?), (TableRow row, string id) => string.IsNullOrEmpty(row["Value"]) ? (Guid?)null : row.GetGuid("Value")},
-                           {typeof (Enum), (TableRow row, string id) => row.GetEnumFromSingleInstanceRow<T>()},
-                           {typeof (char), (TableRow row, string id) => row.GetChar("Value")},
-                           {typeof (char?), (TableRow row, string id) => string.IsNullOrEmpty(row["Value"]) ? (char?)null : row.GetChar("Value")}
-                       };
-=======
-            return list;
->>>>>>> 694d81dd
-        }
-    }
+﻿using System;
+using System.Collections.Generic;
+using System.Linq;
+
+namespace TechTalk.SpecFlow.Assist
+{
+    public static class TableHelperExtensionMethods
+    {
+        public static T CreateInstance<T>(this Table table)
+        {
+            var instanceTable = TEHelpers.GetTheProperInstanceTable<T>(table);
+            return TEHelpers.ThisTypeHasADefaultConstructor<T>()
+                       ? TEHelpers.CreateTheInstanceWithTheDefaultConstructor<T>(instanceTable)
+                       : TEHelpers.CreateTheInstanceWithTheValuesFromTheTable<T>(instanceTable);
+        }
+
+        public static T CreateInstance<T>(this Table table, Func<T> methodToCreateTheInstance)
+        {
+            var instance = methodToCreateTheInstance();
+            table.FillInstance(instance);
+            return instance;
+        }
+
+        public static void FillInstance<T>(this Table table, T instance)
+        {
+            var instanceTable = TEHelpers.GetTheProperInstanceTable<T>(table);
+            TEHelpers.LoadInstanceWithKeyValuePairs(instanceTable, instance);
+        }
+
+        public static IEnumerable<T> CreateSet<T>(this Table table)
+        {
+            var list = new List<T>();
+
+            var pivotTable = new PivotTable(table);
+            for (var index = 0; index < table.Rows.Count(); index++)
+            {
+                var instance = pivotTable.GetInstanceTable(index).CreateInstance<T>();
+                list.Add(instance);
+            }
+
+            return list;
+        }
+
+        public static IEnumerable<T> CreateSet<T>(this Table table, Func<T> methodToCreateEachInstance)
+        {
+            var list = new List<T>();
+
+            var pivotTable = new PivotTable(table);
+            for (var index = 0; index < table.Rows.Count(); index++)
+            {
+                var instance = methodToCreateEachInstance();
+                pivotTable.GetInstanceTable(index).FillInstance(instance);
+                list.Add(instance);
+            }
+
+            return list;
+        }
+    }
 }