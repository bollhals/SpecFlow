--- conflicted
+++ resolved
@@ -229,7 +229,6 @@
             }
         }
 
-<<<<<<< HEAD
         #endregion
 
         #region BindingRegistry
@@ -249,27 +248,6 @@
 
         #endregion
 
-=======
-        #endregion
-
-        #region BindingRegistry
-        private static BindingRegistry bindingRegistry = null;
-
-        public static BindingRegistry BindingRegistry
-        {
-            get 
-            {
-                return GetOrCreate(ref bindingRegistry);
-            }
-            internal set
-            {
-                bindingRegistry = value;
-            }
-        }
-
-        #endregion
-
->>>>>>> 8b8d4569
 
         #region factory helper methods
         private static TInterface GetOrCreate<TInterface>(ref TInterface storage, Type implementationType) where TInterface : class
