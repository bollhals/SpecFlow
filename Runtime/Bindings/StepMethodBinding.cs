--- conflicted
+++ resolved
@@ -62,18 +62,13 @@
             }
             else
             {
-<<<<<<< HEAD
-#if WINDOWS_PHONE
-                bindingType = method.DeclaringType;
-#else
-								Type bindingType = method.DeclaringType;
+#if WINDOWS_PHONE
+                bindingType = method.ReflectedType;
+#else
+								Type bindingType = method.ReflectedType;
 #endif
 
 								Expression<Func<object>> getInstanceExpression =
-=======
-                Type bindingType = method.ReflectedType;
-                Expression<Func<object>> getInstanceExpression =
->>>>>>> f4774f38
                     () => ScenarioContext.Current.GetBindingInstance(bindingType);
 
                 lambda = Expression.Lambda(
@@ -111,18 +106,13 @@
             }
             else
             {
-<<<<<<< HEAD
-#if WINDOWS_PHONE
-								bindingType = method.DeclaringType;
-#else
-								Type bindingType = method.DeclaringType;
+#if WINDOWS_PHONE
+								bindingType = method.ReflectedType;
+#else
+								Type bindingType = method.ReflectedType;
 #endif
 
 								Expression<Func<object>> getInstanceExpression =
-=======
-                Type bindingType = method.ReflectedType;
-                Expression<Func<object>> getInstanceExpression =
->>>>>>> f4774f38
                     () => ScenarioContext.Current.GetBindingInstance(bindingType);
 
                 lambda = Expression.Lambda(
