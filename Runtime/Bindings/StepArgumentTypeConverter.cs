--- conflicted
+++ resolved
@@ -1,124 +1,119 @@
-using System;
-using System.Collections.Generic;
-using System.Globalization;
-using System.Linq;
-using TechTalk.SpecFlow.Assist.ValueRetrievers;
-using TechTalk.SpecFlow.Infrastructure;
-using TechTalk.SpecFlow.Tracing;
-
-namespace TechTalk.SpecFlow.Bindings
-{
-    public interface IStepArgumentTypeConverter
-    {
-        object Convert(object value, Type typeToConvertTo, CultureInfo cultureInfo);
-        bool CanConvert(object value, Type typeToConvertTo, CultureInfo cultureInfo);
-    }
-
-    public class StepArgumentTypeConverter : IStepArgumentTypeConverter
-    {
-        private readonly ITestTracer testTracer;
-        private readonly IContextManager contextManager;
-
-        public StepArgumentTypeConverter(ITestTracer testTracer, IBindingRegistry bindingRegistry, IContextManager contextManager)
-        {
-            this.testTracer = testTracer;
-            this.contextManager = contextManager;
-            StepTransformations = bindingRegistry.StepTransformations ?? new List<StepTransformationBinding>();
-        }
-
-        public ICollection<StepTransformationBinding> StepTransformations { get; private set; }
-
-        private StepTransformationBinding GetMatchingStepTransformation(object value, Type typeToConvertTo, bool traceWarning)
-        {
-            var stepTransformations = StepTransformations.Where(t => CanConvert(t, value, typeToConvertTo)).ToArray();
-            if (stepTransformations.Length > 1 && traceWarning)
-            {
-                testTracer.TraceWarning(string.Format("Multiple step transformation matches to the input ({0}, target type: {1}). We use the first.", value, typeToConvertTo));
-            }
-
-            return stepTransformations.Length > 0 ? stepTransformations[0] : null;
-        }
-
-        public object Convert(object value, Type typeToConvertTo, CultureInfo cultureInfo)
-        {
-            if (value == null) throw new ArgumentNullException("value");
-
-            if (typeToConvertTo == value.GetType())
-                return value;
-
-            var stepTransformation = GetMatchingStepTransformation(value, typeToConvertTo, true);
-            if (stepTransformation != null)
-                return stepTransformation.Transform(contextManager, value, testTracer, this, cultureInfo);
-
-            return ConvertSimple(typeToConvertTo, value, cultureInfo);
-        }
-
-        public bool CanConvert(object value, Type typeToConvertTo, CultureInfo cultureInfo)
-        {
-            if (value == null) throw new ArgumentNullException("value");
-
-            if (typeToConvertTo == value.GetType())
-                return true;
-
-            var stepTransformation = GetMatchingStepTransformation(value, typeToConvertTo, false);
-            if (stepTransformation != null)
-                return true;
-
-            return CanConvertSimple(typeToConvertTo, value, cultureInfo);
-        }
-
-        private bool CanConvert(StepTransformationBinding stepTransformationBinding, object value, Type typeToConvertTo)
-        {
-            if (stepTransformationBinding.ReturnType != typeToConvertTo)
-                return false;
-
-            if (stepTransformationBinding.Regex != null && value is string)
-                return stepTransformationBinding.Regex.IsMatch((string) value);
-            return true;
-        }
-
-        private object ConvertSimple(Type typeToConvertTo, object value, CultureInfo cultureInfo)
-        {
-            if (typeToConvertTo.IsEnum && value is string)
-                return Enum.Parse(typeToConvertTo, (string)value, true);
-
-            if (typeToConvertTo == typeof(Guid?) && string.IsNullOrEmpty(value as string))
-                return null;
-
-<<<<<<< HEAD
-            if (typeToConvertTo == typeof (Guid) || typeToConvertTo == typeof(Guid?))
-                return new Guid(value as string);
-=======
-            if (typeToConvertTo == typeof(Guid) || typeToConvertTo == typeof(Guid?))
-                return new GuidValueRetriever().GetValue(value as string);
->>>>>>> c65587c0
-
-            return System.Convert.ChangeType(value, typeToConvertTo, cultureInfo);
-        }
-
-        public bool CanConvertSimple(Type typeToConvertTo, object value, CultureInfo cultureInfo)
-        {
-            try
-            {
-                ConvertSimple(typeToConvertTo, value, cultureInfo);
-                return true;
-            }
-            catch (InvalidCastException)
-            {
-                return false;
-            }
-            catch (OverflowException)
-            {
-                return false;
-            }
-            catch (FormatException)
-            {
-                return false;
-            }
-            catch (ArgumentException)
-            {
-                return false;
-            }
-        }
-    }
-}+using System;
+using System.Collections.Generic;
+using System.Globalization;
+using System.Linq;
+using TechTalk.SpecFlow.Assist.ValueRetrievers;
+using TechTalk.SpecFlow.Infrastructure;
+using TechTalk.SpecFlow.Tracing;
+
+namespace TechTalk.SpecFlow.Bindings
+{
+    public interface IStepArgumentTypeConverter
+    {
+        object Convert(object value, Type typeToConvertTo, CultureInfo cultureInfo);
+        bool CanConvert(object value, Type typeToConvertTo, CultureInfo cultureInfo);
+    }
+
+    public class StepArgumentTypeConverter : IStepArgumentTypeConverter
+    {
+        private readonly ITestTracer testTracer;
+        private readonly IContextManager contextManager;
+
+        public StepArgumentTypeConverter(ITestTracer testTracer, IBindingRegistry bindingRegistry, IContextManager contextManager)
+        {
+            this.testTracer = testTracer;
+            this.contextManager = contextManager;
+            StepTransformations = bindingRegistry.StepTransformations ?? new List<StepTransformationBinding>();
+        }
+
+        public ICollection<StepTransformationBinding> StepTransformations { get; private set; }
+
+        private StepTransformationBinding GetMatchingStepTransformation(object value, Type typeToConvertTo, bool traceWarning)
+        {
+            var stepTransformations = StepTransformations.Where(t => CanConvert(t, value, typeToConvertTo)).ToArray();
+            if (stepTransformations.Length > 1 && traceWarning)
+            {
+                testTracer.TraceWarning(string.Format("Multiple step transformation matches to the input ({0}, target type: {1}). We use the first.", value, typeToConvertTo));
+            }
+
+            return stepTransformations.Length > 0 ? stepTransformations[0] : null;
+        }
+
+        public object Convert(object value, Type typeToConvertTo, CultureInfo cultureInfo)
+        {
+            if (value == null) throw new ArgumentNullException("value");
+
+            if (typeToConvertTo == value.GetType())
+                return value;
+
+            var stepTransformation = GetMatchingStepTransformation(value, typeToConvertTo, true);
+            if (stepTransformation != null)
+                return stepTransformation.Transform(contextManager, value, testTracer, this, cultureInfo);
+
+            return ConvertSimple(typeToConvertTo, value, cultureInfo);
+        }
+
+        public bool CanConvert(object value, Type typeToConvertTo, CultureInfo cultureInfo)
+        {
+            if (value == null) throw new ArgumentNullException("value");
+
+            if (typeToConvertTo == value.GetType())
+                return true;
+
+            var stepTransformation = GetMatchingStepTransformation(value, typeToConvertTo, false);
+            if (stepTransformation != null)
+                return true;
+
+            return CanConvertSimple(typeToConvertTo, value, cultureInfo);
+        }
+
+        private bool CanConvert(StepTransformationBinding stepTransformationBinding, object value, Type typeToConvertTo)
+        {
+            if (stepTransformationBinding.ReturnType != typeToConvertTo)
+                return false;
+
+            if (stepTransformationBinding.Regex != null && value is string)
+                return stepTransformationBinding.Regex.IsMatch((string) value);
+            return true;
+        }
+
+        private object ConvertSimple(Type typeToConvertTo, object value, CultureInfo cultureInfo)
+        {
+            if (typeToConvertTo.IsEnum && value is string)
+                return Enum.Parse(typeToConvertTo, (string)value, true);
+
+            if (typeToConvertTo == typeof(Guid?) && string.IsNullOrEmpty(value as string))
+                return null;
+
+            if (typeToConvertTo == typeof(Guid) || typeToConvertTo == typeof(Guid?))
+                return new GuidValueRetriever().GetValue(value as string);
+
+            return System.Convert.ChangeType(value, typeToConvertTo, cultureInfo);
+        }
+
+        public bool CanConvertSimple(Type typeToConvertTo, object value, CultureInfo cultureInfo)
+        {
+            try
+            {
+                ConvertSimple(typeToConvertTo, value, cultureInfo);
+                return true;
+            }
+            catch (InvalidCastException)
+            {
+                return false;
+            }
+            catch (OverflowException)
+            {
+                return false;
+            }
+            catch (FormatException)
+            {
+                return false;
+            }
+            catch (ArgumentException)
+            {
+                return false;
+            }
+        }
+    }
+}