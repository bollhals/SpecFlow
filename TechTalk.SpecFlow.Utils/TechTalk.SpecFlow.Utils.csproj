--- conflicted
+++ resolved
@@ -1,5 +1,4 @@
 ﻿<Project Sdk="Microsoft.NET.Sdk">
-
   <PropertyGroup>
     <TargetFramework>net45</TargetFramework>
     <AssemblyName>TechTalk.SpecFlow.Utils</AssemblyName>
@@ -13,58 +12,4 @@
     <GenerateAssemblyVersionAttribute>false</GenerateAssemblyVersionAttribute>
     <GenerateAssemblyFileVersionAttribute>false</GenerateAssemblyFileVersionAttribute>
   </PropertyGroup>
-<<<<<<< HEAD
-
-  
-
-
-=======
-  <PropertyGroup Condition=" '$(Configuration)|$(Platform)' == 'Debug|AnyCPU' ">
-    <DebugSymbols>true</DebugSymbols>
-    <DebugType>full</DebugType>
-    <Optimize>false</Optimize>
-    <OutputPath>bin\Debug\</OutputPath>
-    <DefineConstants>DEBUG;TRACE</DefineConstants>
-    <ErrorReport>prompt</ErrorReport>
-    <WarningLevel>4</WarningLevel>
-    <Prefer32Bit>false</Prefer32Bit>
-  </PropertyGroup>
-  <PropertyGroup Condition=" '$(Configuration)|$(Platform)' == 'Release|AnyCPU' ">
-    <DebugType>pdbonly</DebugType>
-    <Optimize>true</Optimize>
-    <OutputPath>bin\Release\</OutputPath>
-    <DefineConstants>TRACE</DefineConstants>
-    <ErrorReport>prompt</ErrorReport>
-    <WarningLevel>4</WarningLevel>
-    <Prefer32Bit>false</Prefer32Bit>
-  </PropertyGroup>
-  <ItemGroup>
-    <Reference Include="System" />
-    <Reference Include="System.Core" />
-    <Reference Include="System.Xml.Linq" />
-    <Reference Include="System.Data.DataSetExtensions" />
-    <Reference Include="System.Data" />
-    <Reference Include="System.Xml" />
-  </ItemGroup>
-  <ItemGroup>
-    <Compile Include="..\CommonAssemblyInfo.cs">
-      <Link>Properties\CommonAssemblyInfo.cs</Link>
-    </Compile>
-    <Compile Include="CodeDomHelper.cs" />
-    <Compile Include="CodeDomProviderLanguage.cs" />
-    <Compile Include="FileSystem.cs" />
-    <Compile Include="FileSystemHelper.cs" />
-    <Compile Include="IFileSystem.cs" />
-    <Compile Include="Properties\AssemblyInfo.cs" />
-    <Compile Include="TempFile.cs" />
-  </ItemGroup>
-  <Import Project="$(MSBuildToolsPath)\Microsoft.CSharp.targets" />
-  <!-- To modify your build process, add your task inside one of the targets below and uncomment it. 
-       Other similar extension points exist, see Microsoft.Common.targets.
-  <Target Name="BeforeBuild">
-  </Target>
-  <Target Name="AfterBuild">
-  </Target>
-  -->
->>>>>>> 361f4b7d
 </Project>