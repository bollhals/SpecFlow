--- conflicted
+++ resolved
@@ -1,5 +1,4 @@
-<<<<<<< HEAD
-﻿using System;
+using System;
 using System.Collections.Generic;
 using BoDi;
 using System.Linq;
@@ -150,164 +149,4 @@
             defaultDependencyProvider.RegisterGlobalContainerDefaults(container);
         }
     }
-}
-=======
-﻿using System;
-using System.Collections.Generic;
-using BoDi;
-using System.Linq;
-using TechTalk.SpecFlow.Configuration;
-using TechTalk.SpecFlow.Plugins;
-using TechTalk.SpecFlow.Tracing;
-using TechTalk.SpecFlow.UnitTestProvider;
-
-namespace TechTalk.SpecFlow.Infrastructure
-{
-    public interface IContainerBuilder
-    {
-        IObjectContainer CreateGlobalContainer(IRuntimeConfigurationProvider configurationProvider = null);
-        IObjectContainer CreateTestThreadContainer(IObjectContainer globalContainer);
-        IObjectContainer CreateScenarioContainer(IObjectContainer testThreadContainer, ScenarioInfo scenarioInfo);
-        IObjectContainer CreateFeatureContainer(IObjectContainer testThreadContainer, FeatureInfo featureInfo);
-    }
-
-    public class ContainerBuilder : IContainerBuilder
-    {
-        public static IDefaultDependencyProvider DefaultDependencyProvider = new DefaultDependencyProvider();
-
-        private readonly IDefaultDependencyProvider defaultDependencyProvider;
-
-        public ContainerBuilder(IDefaultDependencyProvider defaultDependencyProvider = null)
-        {
-            this.defaultDependencyProvider = defaultDependencyProvider ?? DefaultDependencyProvider;
-        }
-
-        public virtual IObjectContainer CreateGlobalContainer(IRuntimeConfigurationProvider configurationProvider = null)
-        {
-            var container = new ObjectContainer();
-            container.RegisterInstanceAs<IContainerBuilder>(this);
-
-            RegisterDefaults(container);
-
-            if (configurationProvider != null)
-                container.RegisterInstanceAs(configurationProvider);
-
-            configurationProvider = configurationProvider ?? container.Resolve<IRuntimeConfigurationProvider>();
-
-            container.RegisterTypeAs<RuntimePluginEvents, RuntimePluginEvents>(); //NOTE: we need this unnecessary registration, due to a bug in BoDi (does not inherit non-registered objects)
-            var runtimePluginEvents = container.Resolve<RuntimePluginEvents>();
-
-            SpecFlowConfiguration specFlowConfiguration = ConfigurationLoader.GetDefault();
-            specFlowConfiguration = configurationProvider.LoadConfiguration(specFlowConfiguration);
-
-            LoadPlugins(configurationProvider, container, runtimePluginEvents, specFlowConfiguration);
-
-            runtimePluginEvents.RaiseConfigurationDefaults(specFlowConfiguration);
-
-            runtimePluginEvents.RaiseRegisterGlobalDependencies(container);
-
-            if (specFlowConfiguration.CustomDependencies != null)
-                container.RegisterFromConfiguration(specFlowConfiguration.CustomDependencies);
-
-            container.RegisterInstanceAs(specFlowConfiguration);
-
-            if (specFlowConfiguration.UnitTestProvider != null)
-                container.RegisterInstanceAs(container.Resolve<IUnitTestRuntimeProvider>(specFlowConfiguration.UnitTestProvider));
-
-            runtimePluginEvents.RaiseCustomizeGlobalDependencies(container, specFlowConfiguration);
-
-            container.Resolve<IConfigurationLoader>().TraceConfigSource(container.Resolve<ITraceListener>(), specFlowConfiguration);
-
-            return container;
-        }
-
-       
-
-        public virtual IObjectContainer CreateTestThreadContainer(IObjectContainer globalContainer)
-        {
-            var testThreadContainer = new ObjectContainer(globalContainer);
-
-            defaultDependencyProvider.RegisterTestThreadContainerDefaults(testThreadContainer);
-
-            var runtimePluginEvents = globalContainer.Resolve<RuntimePluginEvents>();
-            runtimePluginEvents.RaiseCustomizeTestThreadDependencies(testThreadContainer);
-            testThreadContainer.Resolve<ITestObjectResolver>();
-            return testThreadContainer;
-        }
-
-        public virtual IObjectContainer CreateScenarioContainer(IObjectContainer testThreadContainer, ScenarioInfo scenarioInfo)
-        {
-            if (testThreadContainer == null)
-                throw new ArgumentNullException(nameof(testThreadContainer));
-
-            var scenarioContainer = new ObjectContainer(testThreadContainer);
-            scenarioContainer.RegisterInstanceAs(scenarioInfo);
-
-            scenarioContainer.ObjectCreated += obj =>
-            {
-                var containerDependentObject = obj as IContainerDependentObject;
-                if (containerDependentObject != null)
-                    containerDependentObject.SetObjectContainer(scenarioContainer);
-            };
-
-            var runtimePluginEvents = testThreadContainer.Resolve<RuntimePluginEvents>();
-            runtimePluginEvents.RaiseCustomizeScenarioDependencies(scenarioContainer);
-
-            return scenarioContainer;
-        }
-
-        public IObjectContainer CreateFeatureContainer(IObjectContainer testThreadContainer, FeatureInfo featureInfo)
-        {
-            if (testThreadContainer == null)
-                throw new ArgumentNullException(nameof(testThreadContainer));
-
-            var featureContainer = new ObjectContainer(testThreadContainer);
-            featureContainer.RegisterInstanceAs(featureInfo);
-
-            featureContainer.ObjectCreated += obj =>
-            {
-                var containerDependentObject = obj as IContainerDependentObject;
-                if (containerDependentObject != null)
-                    containerDependentObject.SetObjectContainer(featureContainer);
-            };
-
-            var runtimePluginEvents = testThreadContainer.Resolve<RuntimePluginEvents>();
-            runtimePluginEvents.RaiseCustomizeFeatureDependencies(featureContainer);
-
-            return featureContainer;
-        }
-
-        protected virtual void LoadPlugins(IRuntimeConfigurationProvider configurationProvider, ObjectContainer container, RuntimePluginEvents runtimePluginEvents, SpecFlowConfiguration specFlowConfiguration)
-        {
-            // initialize plugins that were registered from code
-            foreach (var runtimePlugin in container.Resolve<IDictionary<string, IRuntimePlugin>>().Values)
-            {
-                // these plugins cannot have parameters
-                runtimePlugin.Initialize(runtimePluginEvents, new RuntimePluginParameters());
-            }
-
-            // load & initalize parameters from configuration
-            var pluginLoader = container.Resolve<IRuntimePluginLoader>();
-            foreach (var pluginDescriptor in configurationProvider.GetPlugins(specFlowConfiguration).Where(pd => (pd.Type & PluginType.Runtime) != 0))
-            {
-                LoadPlugin(pluginDescriptor, pluginLoader, runtimePluginEvents);
-            }
-        }
-
-        protected virtual void LoadPlugin(PluginDescriptor pluginDescriptor, IRuntimePluginLoader pluginLoader, RuntimePluginEvents runtimePluginEvents)
-        {
-            var plugin = pluginLoader.LoadPlugin(pluginDescriptor);
-            var runtimePluginParameters = new RuntimePluginParameters
-            {
-                Parameters = pluginDescriptor.Parameters
-            };
-            plugin.Initialize(runtimePluginEvents, runtimePluginParameters);
-        }
-
-        protected virtual void RegisterDefaults(ObjectContainer container)
-        {
-            defaultDependencyProvider.RegisterGlobalContainerDefaults(container);
-        }
-    }
-}
->>>>>>> 460b0378
+}